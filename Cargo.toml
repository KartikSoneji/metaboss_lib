[package]
name = "metaboss_lib"
version = "0.3.0"
edition = "2021"
description = "The core library for the metaboss cli."
repository = "https://github.com/samuelvanderwaal/metaboss_lib"
license = "Apache-2.0"

[dependencies]
anyhow = "1.0.52"
<<<<<<< HEAD
mpl-token-metadata = { version = "1.9.0", features = ["no-entrypoint", "serde-feature"] }
=======
mpl-token-metadata = { version = "1.8.4", features = ["no-entrypoint", "serde-feature"] }
>>>>>>> cb1d4a47
retry = "1.3.0"
serde = { version = "1.0.152", features = ["derive"] }
serde_json = "1.0.91"
solana-account-decoder = "1.10"
solana-client = "1.10"
solana-program = "1.10"
solana-sdk = "1.10"
spl-associated-token-account = "1.1"
spl-token = "3.2.0"
thiserror = "1.0.30"<|MERGE_RESOLUTION|>--- conflicted
+++ resolved
@@ -8,11 +8,7 @@
 
 [dependencies]
 anyhow = "1.0.52"
-<<<<<<< HEAD
 mpl-token-metadata = { version = "1.9.0", features = ["no-entrypoint", "serde-feature"] }
-=======
-mpl-token-metadata = { version = "1.8.4", features = ["no-entrypoint", "serde-feature"] }
->>>>>>> cb1d4a47
 retry = "1.3.0"
 serde = { version = "1.0.152", features = ["derive"] }
 serde_json = "1.0.91"
